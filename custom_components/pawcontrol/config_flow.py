--- conflicted
+++ resolved
@@ -2,12 +2,10 @@
 
 from typing import Any
 
-<<<<<<< HEAD
 import voluptuous as vol
 from homeassistant import config_entries
 from homeassistant.core import callback
 from homeassistant.data_entry_flow import FlowResult
-
 from .const import (
     CONF_CREATE_DASHBOARD,
     CONF_DOG_AGE,
@@ -21,7 +19,7 @@
     DEFAULT_WALK_DURATION,
     DOMAIN,
 )
-=======
+
 import voluptuous as vol
 from homeassistant import config_entries
 from homeassistant.core import callback
@@ -47,12 +45,10 @@
 
 from .const import *
 
->>>>>>> 050bbcae
 from .module_registry import MODULES
 
 class ConfigFlow(config_entries.ConfigFlow, domain=DOMAIN):
     """Handle initial configuration for Paw Control."""
-<<<<<<< HEAD
 
     async def async_step_user(
         self, user_input: dict[str, Any] | None = None
@@ -80,7 +76,7 @@
             return self.async_create_entry(
                 title=user_input[CONF_DOG_NAME], data=user_input
             )
-=======
+
 
 
     async def async_step_user(
@@ -111,7 +107,7 @@
                 title=user_input[CONF_DOG_NAME], data=user_input
             )
             return self.async_create_entry(title=user_input[CONF_DOG_NAME], data=user_input)
->>>>>>> 050bbcae
+
 
         schema = {
             vol.Required(CONF_DOG_NAME): str,
@@ -136,39 +132,32 @@
     @callback
     def async_get_options_flow(config_entry):
         """Create an options flow handler for an existing config entry.
-<<<<<<< HEAD
 
         Args:
             config_entry: The configuration entry for which the options flow
                 should be opened.
 
-=======
         Args:
             config_entry: The configuration entry for which the options flow
                 should be opened.
->>>>>>> 050bbcae
         Returns:
             An ``OptionsFlowHandler`` instance that manages the options flow.
         """
 
-<<<<<<< HEAD
-=======
+
         """Return the options flow handler."""
->>>>>>> 050bbcae
-        return OptionsFlowHandler(config_entry)
 
 
 class OptionsFlowHandler(config_entries.OptionsFlow):
     """Handle option flow for Paw Control to enable/disable modules."""
 
     def __init__(self, config_entry: config_entries.ConfigEntry) -> None:
-<<<<<<< HEAD
+
         """Store the config entry so existing options can be loaded.
 
-=======
+
 
         """Store the config entry so existing options can be loaded.
->>>>>>> 050bbcae
         Args:
             config_entry: Entry whose options will be edited. Existing options
                 are used as defaults when presenting the form.
@@ -180,10 +169,7 @@
         self, user_input: dict[str, Any] | None = None
     ) -> FlowResult:  # pragma: no cover - HA handles step name
         """Show and persist module options during configuration.
-<<<<<<< HEAD
-
-=======
->>>>>>> 050bbcae
+
         When presented without ``user_input`` the method displays a form with a
         toggle for every known module. Each toggle defaults to the value stored in
         the existing options or, if never set, the module's predefined default.
@@ -201,13 +187,11 @@
         """
 
         # Use existing options if present so changes persist across restarts
-<<<<<<< HEAD
-=======
+
         self.config_entry = config_entry
 
     async def async_step_init(self, user_input=None):  # pragma: no cover - HA handles step name
 
->>>>>>> 050bbcae
         data = self.config_entry.options or self.config_entry.data
 
         if user_input is not None:
