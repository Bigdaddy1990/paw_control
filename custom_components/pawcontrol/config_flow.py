--- conflicted
+++ resolved
@@ -1,6 +1,5 @@
 """Config flow for Paw Control with dynamic module options."""
 
-<<<<<<< HEAD
 from typing import Any
 
 import voluptuous as vol
@@ -21,18 +20,18 @@
     DEFAULT_WALK_DURATION,
     DOMAIN,
 )
-=======
+
 import voluptuous as vol
 from homeassistant import config_entries
 from homeassistant.core import callback
 
 from .const import *
->>>>>>> 64309aeb
+
 from .module_registry import MODULES
 
 class ConfigFlow(config_entries.ConfigFlow, domain=DOMAIN):
     """Handle initial configuration for Paw Control."""
-<<<<<<< HEAD
+
 
     async def async_step_user(
         self, user_input: dict[str, Any] | None = None
@@ -53,19 +52,15 @@
             a form to be displayed again or an entry creation result when the user
             has completed the setup.
         """
-=======
->>>>>>> 64309aeb
 
         errors: dict[str, str] = {}
         if user_input is not None:
             # Hier können Validierungen ergänzt werden!
-<<<<<<< HEAD
+
             return self.async_create_entry(
                 title=user_input[CONF_DOG_NAME], data=user_input
             )
-=======
             return self.async_create_entry(title=user_input[CONF_DOG_NAME], data=user_input)
->>>>>>> 64309aeb
 
         schema = {
             vol.Required(CONF_DOG_NAME): str,
@@ -89,20 +84,15 @@
     @staticmethod
     @callback
     def async_get_options_flow(config_entry):
-<<<<<<< HEAD
         """Create an options flow handler for an existing config entry.
-
         Args:
             config_entry: The configuration entry for which the options flow
                 should be opened.
-
         Returns:
             An ``OptionsFlowHandler`` instance that manages the options flow.
         """
 
-=======
         """Return the options flow handler."""
->>>>>>> 64309aeb
         return OptionsFlowHandler(config_entry)
 
 
@@ -110,9 +100,8 @@
     """Handle option flow for Paw Control to enable/disable modules."""
 
     def __init__(self, config_entry: config_entries.ConfigEntry) -> None:
-<<<<<<< HEAD
+
         """Store the config entry so existing options can be loaded.
-
         Args:
             config_entry: Entry whose options will be edited. Existing options
                 are used as defaults when presenting the form.
@@ -124,7 +113,6 @@
         self, user_input: dict[str, Any] | None = None
     ) -> FlowResult:  # pragma: no cover - HA handles step name
         """Show and persist module options during configuration.
-
         When presented without ``user_input`` the method displays a form with a
         toggle for every known module. Each toggle defaults to the value stored in
         the existing options or, if never set, the module's predefined default.
@@ -142,11 +130,10 @@
         """
 
         # Use existing options if present so changes persist across restarts
-=======
         self.config_entry = config_entry
 
     async def async_step_init(self, user_input=None):  # pragma: no cover - HA handles step name
->>>>>>> 64309aeb
+
         data = self.config_entry.options or self.config_entry.data
 
         if user_input is not None:
