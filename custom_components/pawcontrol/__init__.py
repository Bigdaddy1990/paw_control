"""Paw Control integration setup and teardown."""

from __future__ import annotations

from typing import Any

from homeassistant.config_entries import ConfigEntry
from homeassistant.core import HomeAssistant

from .actionable_push import setup_actionable_notifications
from .const import DOMAIN
from .installation_manager import InstallationManager


def _get_domain_data(hass: HomeAssistant) -> dict[str, Any]:
    """Return the storage dictionary for this domain."""
    data = getattr(hass, "data", None)
    if data is None:
        data = hass.data = {}
    return data.setdefault(DOMAIN, {})


async def async_setup(hass: HomeAssistant, config: dict) -> bool:
    """Set up the Paw Control integration (YAML not supported)."""
    _get_domain_data(hass)
    setup_actionable_notifications(hass)
    return True


async def async_setup_entry(hass: HomeAssistant, entry: ConfigEntry) -> bool:
    """Set up Paw Control from a config entry."""
    manager = InstallationManager()
    _get_domain_data(hass)[entry.entry_id] = manager
    return await manager.setup_entry(hass, entry)


async def async_unload_entry(hass: HomeAssistant, entry: ConfigEntry) -> bool:
    """Unload a Paw Control config entry."""
    manager: InstallationManager | None = _get_domain_data(hass).pop(
        entry.entry_id, None
    )
    if manager is None:
        return False
<<<<<<< HEAD
    return await manager.unload_entry(hass, entry)
=======
    return await manager.unload_entry(hass, entry)


async def async_reload_entry(hass: HomeAssistant, entry: ConfigEntry) -> bool:
    """Handle reloading a config entry by unloading and setting it up again."""
    if not await async_unload_entry(hass, entry):
        return False
    return await async_setup_entry(hass, entry)
>>>>>>> a1f52931
<|MERGE_RESOLUTION|>--- conflicted
+++ resolved
@@ -41,15 +41,10 @@
     )
     if manager is None:
         return False
-<<<<<<< HEAD
     return await manager.unload_entry(hass, entry)
-=======
-    return await manager.unload_entry(hass, entry)
-
 
 async def async_reload_entry(hass: HomeAssistant, entry: ConfigEntry) -> bool:
     """Handle reloading a config entry by unloading and setting it up again."""
     if not await async_unload_entry(hass, entry):
         return False
-    return await async_setup_entry(hass, entry)
->>>>>>> a1f52931
+    return await async_setup_entry(hass, entry)