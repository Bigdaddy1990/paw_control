"""Paw Control integration setup and teardown."""

from __future__ import annotations

from typing import Any, Dict, Optional

import logging

from homeassistant.config_entries import ConfigEntry
from homeassistant.core import HomeAssistant

from .actionable_push import setup_actionable_notifications
from .const import DOMAIN
from .installation_manager import InstallationManager

DOMAIN = "pawcontrol"

_LOGGER = logging.getLogger(__name__)


def get_domain_data(hass: HomeAssistant) -> Dict[str, InstallationManager]:
    """Return the storage dictionary for this domain.

    The dictionary is created on demand and stored in ``hass.data``.
    """
    data = getattr(hass, "data", None)
    if data is None:
        data = hass.data = {}
    return data.setdefault(DOMAIN, {})


def get_manager(hass: HomeAssistant, entry_id: str) -> Optional[InstallationManager]:
    """Return the :class:`InstallationManager` for a config entry.

    Returns ``None`` if the entry has not been set up yet.
    """
    return get_domain_data(hass).get(entry_id)


async def async_setup(hass: HomeAssistant, config: dict) -> bool:
<<<<<<< HEAD
    """Set up the Paw Control integration (YAML not supported)."""
    get_domain_data(hass)
=======
    """Set up the Paw Control integration (YAML configuration not supported)."""
    _get_domain_data(hass)

    if DOMAIN in config:
        _LOGGER.warning("Configuration via YAML is not supported")

    setup_actionable_notifications(hass)
>>>>>>> 404c0709
    return True


async def async_setup_entry(hass: HomeAssistant, entry: ConfigEntry) -> bool:
    """Set up Paw Control from a config entry."""
    manager = InstallationManager()
    get_domain_data(hass)[entry.entry_id] = manager
    return await manager.setup_entry(hass, entry)


async def async_unload_entry(hass: HomeAssistant, entry: ConfigEntry) -> bool:
    """Unload a Paw Control config entry."""
    manager = get_manager(hass, entry.entry_id)
    if manager is None:
        return False
    get_domain_data(hass).pop(entry.entry_id, None)
    return await manager.unload_entry(hass, entry)


<<<<<<< HEAD
=======
async def async_reload_entry(hass: HomeAssistant, entry: ConfigEntry) -> bool:
    """Handle reload of a config entry."""
    await async_unload_entry(hass, entry)
    return await async_setup_entry(hass, entry)


>>>>>>> 404c0709
__all__ = [
    "DOMAIN",
    "async_setup",
    "async_setup_entry",
    "async_unload_entry",
<<<<<<< HEAD
    "get_domain_data",
    "get_manager",
]
=======
    "async_reload_entry",
]

async def async_reload_entry(hass: HomeAssistant, entry: ConfigEntry) -> bool:
    """Handle reloading a config entry by unloading and setting it up again."""
    if not await async_unload_entry(hass, entry):
        return False
    return await async_setup_entry(hass, entry)
>>>>>>> 404c0709
<|MERGE_RESOLUTION|>--- conflicted
+++ resolved
@@ -38,10 +38,6 @@
 
 
 async def async_setup(hass: HomeAssistant, config: dict) -> bool:
-<<<<<<< HEAD
-    """Set up the Paw Control integration (YAML not supported)."""
-    get_domain_data(hass)
-=======
     """Set up the Paw Control integration (YAML configuration not supported)."""
     _get_domain_data(hass)
 
@@ -49,7 +45,7 @@
         _LOGGER.warning("Configuration via YAML is not supported")
 
     setup_actionable_notifications(hass)
->>>>>>> 404c0709
+
     return True
 
 
@@ -69,31 +65,25 @@
     return await manager.unload_entry(hass, entry)
 
 
-<<<<<<< HEAD
-=======
 async def async_reload_entry(hass: HomeAssistant, entry: ConfigEntry) -> bool:
     """Handle reload of a config entry."""
     await async_unload_entry(hass, entry)
     return await async_setup_entry(hass, entry)
 
 
->>>>>>> 404c0709
 __all__ = [
     "DOMAIN",
     "async_setup",
     "async_setup_entry",
     "async_unload_entry",
-<<<<<<< HEAD
+    "async_reload_entry",
     "get_domain_data",
     "get_manager",
 ]
-=======
-    "async_reload_entry",
-]
+
 
 async def async_reload_entry(hass: HomeAssistant, entry: ConfigEntry) -> bool:
     """Handle reloading a config entry by unloading and setting it up again."""
     if not await async_unload_entry(hass, entry):
         return False
     return await async_setup_entry(hass, entry)
->>>>>>> 404c0709
