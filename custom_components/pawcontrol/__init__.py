"""Initialisierung und Setup für Paw Control."""
from homeassistant.config_entries import ConfigEntry
from homeassistant.core import HomeAssistant

from . import dashboard
from .const import (
    CONF_CREATE_DASHBOARD,
    CONF_DOG_NAME,
)
<<<<<<< HEAD
from .module_registry import (
    ensure_helpers as module_ensure_helpers,
    setup_modules as module_setup_modules,
    unload_modules as module_unload_modules,
=======

from .module_manager import (
    async_ensure_helpers,
    async_setup_modules,
    async_unload_modules,
>>>>>>> dad0db74
)


async def async_setup_entry(hass: HomeAssistant, entry: ConfigEntry):
    """Setze die Integration samt aller gewählten Module auf."""
    opts = entry.options if entry.options else entry.data

    # 1. Alle benötigten Helper automatisch prüfen/erstellen (je nach Modulstatus)
<<<<<<< HEAD
    await module_ensure_helpers(hass, opts)

    # 2. Modul-Setup je nach Opt-in/Opt-out
    await module_setup_modules(hass, entry, opts)
=======
    await async_ensure_helpers(hass, opts)

    # 2. Modul-Setup je nach Opt-in/Opt-out
    await async_setup_modules(hass, entry, opts)
>>>>>>> dad0db74

    if opts.get(CONF_CREATE_DASHBOARD, False):
        await dashboard.create_dashboard(hass, opts[CONF_DOG_NAME])

    return True


async def async_unload_entry(hass, entry):
    """Beim Entfernen der Integration: alle Module/Helper aufräumen."""
<<<<<<< HEAD
    await module_unload_modules(hass, entry)
=======
    await async_unload_modules(hass, entry)
>>>>>>> dad0db74
    # Dashboard bleibt, falls es nicht explizit entfernt werden soll.
    return True<|MERGE_RESOLUTION|>--- conflicted
+++ resolved
@@ -7,18 +7,16 @@
     CONF_CREATE_DASHBOARD,
     CONF_DOG_NAME,
 )
-<<<<<<< HEAD
+
 from .module_registry import (
     ensure_helpers as module_ensure_helpers,
     setup_modules as module_setup_modules,
     unload_modules as module_unload_modules,
-=======
 
 from .module_manager import (
     async_ensure_helpers,
     async_setup_modules,
     async_unload_modules,
->>>>>>> dad0db74
 )
 
 
@@ -27,17 +25,15 @@
     opts = entry.options if entry.options else entry.data
 
     # 1. Alle benötigten Helper automatisch prüfen/erstellen (je nach Modulstatus)
-<<<<<<< HEAD
     await module_ensure_helpers(hass, opts)
 
     # 2. Modul-Setup je nach Opt-in/Opt-out
     await module_setup_modules(hass, entry, opts)
-=======
+  
     await async_ensure_helpers(hass, opts)
 
     # 2. Modul-Setup je nach Opt-in/Opt-out
     await async_setup_modules(hass, entry, opts)
->>>>>>> dad0db74
 
     if opts.get(CONF_CREATE_DASHBOARD, False):
         await dashboard.create_dashboard(hass, opts[CONF_DOG_NAME])
@@ -47,10 +43,10 @@
 
 async def async_unload_entry(hass, entry):
     """Beim Entfernen der Integration: alle Module/Helper aufräumen."""
-<<<<<<< HEAD
+
     await module_unload_modules(hass, entry)
-=======
+
     await async_unload_modules(hass, entry)
->>>>>>> dad0db74
+
     # Dashboard bleibt, falls es nicht explizit entfernt werden soll.
     return True