"""Initialisierung und Setup für Paw Control."""
from homeassistant.config_entries import ConfigEntry
from homeassistant.core import HomeAssistant

from . import dashboard
from .const import (
    CONF_CREATE_DASHBOARD,
    CONF_DOG_NAME,
)
<<<<<<< HEAD
from .module_manager import (
=======
from .module_registry import (
>>>>>>> 843ec740
    async_ensure_helpers,
    async_setup_modules,
    async_unload_modules,
)


async def async_setup_entry(hass: HomeAssistant, entry: ConfigEntry):
    """Setze die Integration samt aller gewählten Module auf."""
    opts = entry.options if entry.options else entry.data

    # 1. Alle benötigten Helper automatisch prüfen/erstellen (je nach Modulstatus)
    await async_ensure_helpers(hass, opts)

    # 2. Modul-Setup je nach Opt-in/Opt-out
    await async_setup_modules(hass, entry, opts)

    if opts.get(CONF_CREATE_DASHBOARD, False):
        await dashboard.create_dashboard(hass, opts[CONF_DOG_NAME])

    return True


async def async_unload_entry(hass, entry):
    """Beim Entfernen der Integration: alle Module/Helper aufräumen."""
    await async_unload_modules(hass, entry)
    # Dashboard bleibt, falls es nicht explizit entfernt werden soll.
    return True<|MERGE_RESOLUTION|>--- conflicted
+++ resolved
@@ -7,11 +7,8 @@
     CONF_CREATE_DASHBOARD,
     CONF_DOG_NAME,
 )
-<<<<<<< HEAD
+
 from .module_manager import (
-=======
-from .module_registry import (
->>>>>>> 843ec740
     async_ensure_helpers,
     async_setup_modules,
     async_unload_modules,
