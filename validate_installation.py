#!/usr/bin/env python3
"""Validation script for Paw Control installation."""
import json
import sys
from pathlib import Path


def validate_manifest() -> list[str]:
    """Validate manifest.json structure."""
    errors = []
    manifest_path = Path("custom_components/pawcontrol/manifest.json")
<<<<<<< HEAD

=======
    
>>>>>>> f0657f8b
    if not manifest_path.exists():
        return ["❌ manifest.json not found"]

    try:
        with open(manifest_path) as f:
            manifest = json.load(f)
    except json.JSONDecodeError as e:
        return [f"❌ manifest.json is invalid JSON: {e}"]

    required_fields = [
        "domain", "name", "version", "documentation",
        "issue_tracker", "codeowners", "requirements"
    ]

    for field in required_fields:
        if field not in manifest:
            errors.append(f"❌ Missing required field: {field}")

    # Validate version format
    version = manifest.get("version", "")
    if not version or not version.replace(".", "").replace("-", "").replace("beta", "").replace("alpha", "").isalnum():
        errors.append(f"❌ Invalid version format: {version}")

    # Check Home Assistant version
    if "homeassistant" not in manifest:
        errors.append("❌ Missing homeassistant version requirement")

    return errors


def validate_services() -> list[str]:
    """Validate services.yaml structure."""
    errors = []
    services_path = Path("custom_components/pawcontrol/services.yaml")
<<<<<<< HEAD

=======
    
>>>>>>> f0657f8b
    if not services_path.exists():
        return ["⚠️ services.yaml not found (optional)"]

    try:
        import yaml
        with open(services_path) as f:
            services = yaml.safe_load(f)
    except yaml.YAMLError as e:
        return [f"❌ services.yaml is invalid YAML: {e}"]
    except ImportError:
        return ["⚠️ PyYAML not available, skipping services validation"]

    if not isinstance(services, dict):
        errors.append("❌ services.yaml must be a dictionary")

    return errors


def validate_strings() -> list[str]:
    """Validate strings.json structure."""
    errors = []
    strings_path = Path("custom_components/pawcontrol/strings.json")
<<<<<<< HEAD

=======
    
>>>>>>> f0657f8b
    if not strings_path.exists():
        return ["⚠️ strings.json not found (optional)"]

    try:
        with open(strings_path) as f:
            strings = json.load(f)
    except json.JSONDecodeError as e:
        return [f"❌ strings.json is invalid JSON: {e}"]

    required_sections = ["config"]
    for section in required_sections:
        if section not in strings:
            errors.append(f"❌ Missing strings section: {section}")

    return errors


def validate_python_files() -> list[str]:
    """Validate Python files for syntax errors."""
    errors = []
    python_files = list(Path("custom_components/pawcontrol").glob("*.py"))
<<<<<<< HEAD

=======
    
>>>>>>> f0657f8b
    if not python_files:
        return ["❌ No Python files found in integration"]

    for file_path in python_files:
        try:
            with open(file_path) as f:
                compile(f.read(), file_path, "exec")
        except SyntaxError as e:
            errors.append(f"❌ Syntax error in {file_path.name}: {e}")
        except Exception as e:
            errors.append(f"❌ Error compiling {file_path.name}: {e}")

    return errors


def validate_required_files() -> list[str]:
    """Check for required files."""
    errors = []
    required_files = [
        "custom_components/pawcontrol/__init__.py",
        "custom_components/pawcontrol/manifest.json",
        "README.md",
        "CHANGELOG.md",
    ]

    for file_path in required_files:
        if not Path(file_path).exists():
            errors.append(f"❌ Required file missing: {file_path}")

    return errors


def main():
    """Run all validations."""
    print("🔍 Validating Paw Control installation...\n")

    all_errors = []

    # Run all validations
    validations = [
        ("Required Files", validate_required_files),
        ("Manifest", validate_manifest),
        ("Services", validate_services),
        ("Strings", validate_strings),
        ("Python Syntax", validate_python_files),
    ]

    for name, validator in validations:
        print(f"📋 Checking {name}...")
        errors = validator()
        if errors:
            all_errors.extend(errors)
            for error in errors:
                print(f"  {error}")
        else:
            print(f"  ✅ {name} validation passed")
        print()

    # Summary
    if all_errors:
        print(f"❌ Validation failed with {len(all_errors)} errors:")
        for error in all_errors:
            print(f"  {error}")
        sys.exit(1)
    else:
        print("✅ All validations passed! Installation is ready.")
        sys.exit(0)


if __name__ == "__main__":
    main()<|MERGE_RESOLUTION|>--- conflicted
+++ resolved
@@ -9,11 +9,6 @@
     """Validate manifest.json structure."""
     errors = []
     manifest_path = Path("custom_components/pawcontrol/manifest.json")
-<<<<<<< HEAD
-
-=======
-    
->>>>>>> f0657f8b
     if not manifest_path.exists():
         return ["❌ manifest.json not found"]
 
@@ -48,11 +43,6 @@
     """Validate services.yaml structure."""
     errors = []
     services_path = Path("custom_components/pawcontrol/services.yaml")
-<<<<<<< HEAD
-
-=======
-    
->>>>>>> f0657f8b
     if not services_path.exists():
         return ["⚠️ services.yaml not found (optional)"]
 
@@ -75,11 +65,6 @@
     """Validate strings.json structure."""
     errors = []
     strings_path = Path("custom_components/pawcontrol/strings.json")
-<<<<<<< HEAD
-
-=======
-    
->>>>>>> f0657f8b
     if not strings_path.exists():
         return ["⚠️ strings.json not found (optional)"]
 
@@ -101,11 +86,6 @@
     """Validate Python files for syntax errors."""
     errors = []
     python_files = list(Path("custom_components/pawcontrol").glob("*.py"))
-<<<<<<< HEAD
-
-=======
-    
->>>>>>> f0657f8b
     if not python_files:
         return ["❌ No Python files found in integration"]
 
